--- conflicted
+++ resolved
@@ -36,10 +36,5 @@
         - taskflow-functional-etcd
     gate:
       jobs:
-<<<<<<< HEAD
         - taskflow-functional-redis
-=======
-        - taskflow-tox-py310-with-sqlalchemy-2x
-        - taskflow-functional-redis
-        - taskflow-functional-etcd
->>>>>>> c62d95d4
+        - taskflow-functional-etcd